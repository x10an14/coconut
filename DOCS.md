# Coconut Documentation

This documentation will cover all the technical details of the [Coconut](https://github.com/evhub/coconut) programming language. This documentation is not intended as a tutorialized introduction, only a technical specification. For a full introduction and tutorial of the Coconut programming language, see the [HELP](https://github.com/evhub/coconut/blob/master/HELP.md) file.

- [I. Command Line](#i-command-line)
    - [Usage](#usage)
    - [Positional Arguments](#positional-arguments)
    - [Optional Arguments](#optional-arguments)
    - [Compiled Files](#compiled-files)
    - [IPython](#ipython)
- [II. Syntax](#ii-syntax)
    - [Lambdas](#lambdas)
    - [Backtick Calling](#backtick-calling)
    - [Function Definition](#function-definition)
    - [Operator Functions](#operator-functions)
    - [Enhanced Set Literals](#enhanced-set-literals)
    - [Non-Decimal Integers](#non-decimal-integers)
    - [Enhanced Decorators](#enhanced-decorators)
    - [Enhanced Else Statements](#enhanced-else-statements)
    - [Unicode Alternatives](#unicode-alternatives)
    - [Code Passthrough](#code-passthrough)
- [III. Operators](#iii-operators)
    - [Compose](#compose)
    - [Pipe Forward](#pipe-forward)
    - [Chain](#chain)
    - [Partial](#partial)
    - [Iterator Slice](#iterator-slice)
- [IV. Built-Ins](#iv-built-ins)
    - [reduce](#reduce)
    - [itemgetter](#itemgetter)
    - [attrgetter](#attrgetter)
    - [methodcaller](#methodcaller)
    - [takewhile](#takewhile)
    - [dropwhile](#dropwhile)
    - [tee](#tee)
    - [recursive](#recursive)
- [V. Keywords](#v-keywords)
    - [data](#data)
    - [match](#match)
    - [Backslash Escaping](#backslash-escaping)
- [VI. Coconut Module](#vi-coconut-module)
    - [coconut.convenience](#coconutconvenience)

## I. Command Line

### Usage

```
coconut [-h] [source] [dest] [-v] [-s] [-p] [-r] [-n] [-i] [-q] [-d] [-c code] [--autopep8 ...]
```

### Positional Arguments

```
source                path to the coconut file/folder to compile
dest                  destination directory for compiled files (defaults to the source directory)
```

### Optional Arguments

```
-h, --help            show this help message and exit
-v, --version         print coconut and python version information
-s, --strict          enforce code cleanliness standards
-p, --print           print the compiled source
-r, --run             run the compiled source
-n, --nowrite         disable writing the compiled source
-i, --interact        force the interpreter to start (otherwise starts if no other command is given)
-q, --quiet           suppress all informational output
-d, --debug           enable printing debug output
-c, --code            run a line of coconut passed in as a string (can also be accomplished with a pipe)
--autopep8            use autopep8 to format compiled code (remaining args passed to autopep8)
```

### Compiled Files

Files compiled by the `coconut` command-line utility will vary based on compilation parameters. If an entire folder of files is compiled, a `__coconut__.py` file will be created to house necessary functions, whereas if only a single file is compiled, that information will be stored within a header inside the file. Regardless of which method is used, each `.coc` file found will compile to another file with the same name, except with `.py` instead of `.coc`, which will hold the compiled code.

If an extension other than `.py` is desired for the compiled files, such as `.pyde` for [Python Processing](http://py.processing.org/), then that extension can be put before `.coc` in the source file name, and it will be used instead of `.py` for the compiled files. For example, `name.coc` will compile to `name.py`, whereas `name.pyde.coc` will compile to `name.pyde`.

### IPython

If you prefer [IPython](http://ipython.org/) to the normal Python shell, coconut can also be used as an IPython extension. The code `%load_ext coconut` will provide access to the `%coconut` and `%%coconut` magics. The `%coconut` magic will run a line of Coconut with default parameters, whereas the `%%coconut` magic will take command-line arguments on the first line, and run any coconut code provided in the rest of the cell with those parameters.

## II. Syntax

### Lambdas

Python's `lambda` statements are removed in Coconut in favor of a simple, Coffee-style `->` operator. The operator has the same precedence as the old statement.

##### Python Docs

Lambda forms (lambda expressions) have the same syntactic position as expressions. They are a shorthand to create anonymous functions; the expression `(arguments) -> expression` yields a function object. The unnamed object behaves like a function object defined with:
```
def <lambda>(arguments):
    return expression
```
Note that functions created with lambda forms cannot contain statements or annotations.

##### Example

Coconut:
```
(x, y) -> 2*(x+y)
```

Python:
```
lambda x, y: 2*(x+y)
```

### Backtick Calling

Coconut allows for Haskell-style infix calling, where a function is surrounded by backticks and then can have arguments placed in front of or behind it. Backtick calling has a precedence in-between chaining and piping.

##### Example

Coconut:
```
(x `mod` 2) `f` == 1
```

Python:
```
f(mod(x, 2)) == 1
```

### Function Definition

Coconut allows for math-style in-line function definition, where the body of the function is assigned directly to the function call.

##### Example

Coconut:
```
exp(x, b=2) = b**x
```

Python:
```
def exp(x, b=2): return b**x
```

### Operator Functions

Coconut uses Haskell-style operator function short-hand, where the operator placed within parentheses can be used as a function. The full list of operator functions is as follows:
```
(|>)        => (__coconut__.pipe)
(..)        => (__coconut__.compose)
(::)        => (__coconut__.chain)
($)         => (__coconut__.partial)
[$]         => (__coconut__.islice)
(+)         => (__coconut__.operator.__add__)
[+]         => (__coconut__.operator.__concat__)
(-)         => (__coconut__.operator.__sub__)
(\u207b)    => (__coconut__.operator.__neg__)
(*)         => (__coconut__.operator.__mul__)
(**)        => (__coconut__.operator.__pow__)
(/)         => (__coconut__.operator.__truediv__)
(//)        => (__coconut__.operator.__floordiv__)
(%)         => (__coconut__.operator.__mod__)
(&)         => (__coconut__.operator.__and__)
(^)         => (__coconut__.operator.__xor__)
(|)         => (__coconut__.operator.__or__)
(<<)        => (__coconut__.operator.__lshift__)
(>>)        => (__coconut__.operator.__rshift__)
(<)         => (__coconut__.operator.__lt__)
(>)         => (__coconut__.operator.__gt__)
(==)        => (__coconut__.operator.__eq__)
(<=)        => (__coconut__.operator.__le__)
(>=)        => (__coconut__.operator.__ge__)
(!=)        => (__coconut__.operator.__ne__)
(~)         => (__coconut__.operator.__inv__)
(not)       => (__coconut__.operator.__not__)
(and)       => (__coconut__.bool_and)
(or)        => (__coconut__.bool_or)
(is)        => (__coconut__.operator.is_)
(in)        => (__coconut__.operator.__contains__)
```

##### Example

Coconut:
```
prod = reduce((*), items)
```

Python:
```
import operator
prod = reduce(operator.__mul__, items)
```

### Enhanced Set Literals

In addition to Python's normal set literals using curly braces, Coconut supports a special `s` (for `set`) or `f` (for `frozenset`) in front of a Python-like set literal to ensure it is a set literal of the specified type even when it otherwise would not be, such as when it is empty, or if a `frozenset` is desired.

#### Example

Coconut:
```
empty_frozen_set = f{}
```

Python:
```
empty_frozen_set = frozenset()
```

### Non-Decimal Integers

In addition to Python's normal binary, octal, and hexadecimal integer syntax, Coconut also supports its own universal non-decimal integer syntax, where the base is put after an underscore at the end.

##### Python Docs

A base-n literal consists of the digits 0 to n-1, with `a` to `z` (or `A` to `Z`) having values 10 to 35. The default base is 10. The allowed values are 0 and 2-36. Base 0 means to interpret exactly as a code literal, so that the actual base is 2, 8, 10, or 16, and so that `010`, `010_0`, and `010_8` are 8, while `10`, `10_0`, and `010_10` are 10.

##### Example

Coconut:
```
10A_12 == 154
```

Python:
```
int("10A", 12) == 154
```

### Enhanced Decorators

Unlike Python, which only supports a single variable or function call in a decorator, Coconut supports any expression.

##### Example

Coconut:
```
@ wrapper1 .. wrapper2 $(arg)
func(x) = x**2
```

Python:
```
def wrapper(func):
    return wrapper1(wrapper2(arg, func))
@wrapper
def func(x):
    return x**2
```

### Enhanced Else Statements

Coconut supports the compound statements `try`, `if`, and `match` on the end of an `else` statement like any simple statement would be. This is most useful for mixing `match` and `if` statements together, but also allows for compound `try` statements.

##### Example

Coconut:
```
try:
    unsafe_1()
except MyError:
    handle_1()
else: try:
    unsafe_2()
except MyError:
    handle_2()
```

Python:
```
try:
    unsafe_1()
except MyError:
    handle_1()
else:
    try:
        unsafe_2()
    except MyError:
        handle_2()
```

### Unicode Alternatives

Coconut supports unicode alternatives to many different symbols. The full list of symbols is as follows:
```
→ (\u2192)                  => "->"
↦ (\u21a6)                  => "|>"
⇒ (\u21d2)                  => "|>="
× (\xd7)                    => "*"
↑ (\u2191) or ×× (\xd7\xd7) => "**"
÷ (\xf7)                    => "/"
÷/ (\xf7/)                  => "//"
− (\u2212)                  => "-" (only subtraction)
⁻ (\u207b)                  => "-" (only negation)
¬ (\xac)                    => "~"
≠ (\u2260) or ¬= (\xac=)    => "!="
≤ (\u2264)                  => "<="
≥ (\u2265)                  => ">="
∧ (\u2227) or ∩ (\u2229)    => "&"
∨ (\u2228) or ∪ (\u222a)    => "|"
⊻ (\u22bb) or ⊕ (\u2295)    => "^"
« (\xab)                    => "<<"
» (\xbb)                    => ">>"
… (\u2026)                  => "..."
```

### Code Passthrough

<<<<<<< HEAD
Coconut supports the ability to pass arbitrary code through the compiler without being touched, for compatibility with other variants of Python. Anything placed between `\(` and the corresponding close paren will be passed through, as well as any line starting with `\\`, which will have the additional effect of allowing indentation under it.
=======
Coconut supports the ability to pass arbitrary code through the compiler without being touched, for compatibility with other variants of Python, such as [Cython](http://cython.org/). Anything other than strings placed between `\(` and the corresponding close paren will be passed through, as well as any line starting with `\\`, which will have the additional effect of allowing indentation under it.
>>>>>>> b5db29d5

##### Example

Coconut:
```
\\cdef f(x):
    return x |> g
```

Python:
```
cdef f(x):
    return g(x)
```

## III. Operators

### Compose

Coconut uses the `..` operator for function composition. It has a precedence in-between subscription and exponentiation. The in-place operator is `..=`.

##### Example

Coconut:
```
fog = f..g
```

Python:
```
fog = lambda *args, **kwargs: f(g(*args, **kwargs))
```

### Pipe Forward

Coconut uses the FSharp-style pipe forward operator `|>` for reverse function application. It has a precedence in-between backtick calls and comparisons. The in-place operator is `|>=`.

##### Example

Coconut:
```
ans = 5 |> f |> g
```

Python:
```
ans = g(f(5))
```

### Chain

Coconut uses the FSharp-style concatenation operator `::` for iterator chaining. It has a precedence in-between bitwise or and backtick calls. The in-place operator is `::=`.

##### Python Docs

Make an iterator that returns elements from the first iterable until it is exhausted, then proceeds to the next iterable, until all of the iterables are exhausted. Used for treating consecutive sequences as a single sequence. Equivalent to:
```
def chain(*iterables):
    # chain('ABC', 'DEF') --> A B C D E F
    for it in iterables:
        for element in it:
            yield element
```

##### Example

Coconut:
```
combined = range(0,5) :: range(10,15)
```

Python:
```
import itertools
combined = itertools.chain(range(0,5), range(10,15))
```

### Partial

Coconut uses a `$` sign right after a function before a function call to perform partial application. It has the same precedence as subscription.

##### Python Docs

Return a new `partial` object which when called will behave like _func_ called with the positional arguments _args_ and keyword arguments _keywords_. If more arguments are supplied to the call, they are appended to _args_. If additional keyword arguments are supplied, they extend and override _keywords_. Roughly equivalent to:
```
def partial(func, *args, **keywords):
    def newfunc(*fargs, **fkeywords):
        newkeywords = keywords.copy()
        newkeywords.update(fkeywords)
        return func(*(args + fargs), **newkeywords)
    newfunc.func = func
    newfunc.args = args
    newfunc.keywords = keywords
    return newfunc
```
The `partial` object is used for partial function application which “freezes” some portion of a function’s arguments and/or keywords resulting in a new object with a simplified signature.

##### Example

Coconut:
```
pow2 = pow$(2)
```

Python:
```
import functools
pow2 = functools.partial(pow, 2)
```

### Iterator Slice

Coconut uses a `$` sign right after an iterator before a slice to perform iterator slicing. It works just like sequence slicing, with the exception that no guarantee that the original iterator be preserved is made. It has the same precedence as subscription.

##### Python Docs

Make an iterator that returns selected elements from the _iterable_. If _start_ is non-zero, then elements from the _iterable_ are skipped until _start_ is reached. Afterward, elements are returned consecutively unless _step_ is set higher than one which results in items being skipped. If _stop_ is `None`, then iteration continues until the iterator is exhausted, if at all; otherwise, it stops at the specified position. Unlike regular slicing, iterator slicing does not support negative values for _start_, _stop_, or _step_. Can be used to extract related fields from data where the internal structure has been flattened (for example, a multi-line report may list a name field on every third line). Equivalent to:
```
def islice(iterable, *args):
    # islice('ABCDEFG', 2) --> A B
    # islice('ABCDEFG', 2, 4) --> C D
    # islice('ABCDEFG', 2, None) --> C D E F G
    # islice('ABCDEFG', 0, None, 2) --> A C E G
    s = slice(*args)
    it = iter(range(s.start or 0, s.stop or sys.maxsize, s.step or 1))
    nexti = next(it)
    for i, element in enumerate(iterable):
        if i == nexti:
            yield element
            nexti = next(it)
```
If _start_ is `None`, then iteration starts at zero. If _step_ is `None`, then the step defaults to one.

##### Example

Coconut:
```
selection = map(f, iteritem)$[5:10]
```

Python:
```
import itertools
selection = itertools.islice(map(f, iteritem), 5, 10)
```

## IV. Built-Ins

### `reduce`

Coconut re-introduces Python 2's `reduce` built-in, using the `functools.reduce` version.

##### Python Docs

**reduce**(_function, iterable_**[**_, initializer_**]**)

Apply _function_ of two arguments cumulatively to the items of _sequence_, from left to right, so as to reduce the sequence to a single value. For example, `reduce((x, y) -> x+y, [1, 2, 3, 4, 5])` calculates `((((1+2)+3)+4)+5)`. The left argument, _x_, is the accumulated value and the right argument, _y_, is the update value from the _sequence_. If the optional _initializer_ is present, it is placed before the items of the sequence in the calculation, and serves as a default when the sequence is empty. If _initializer_ is not given and _sequence_ contains only one item, the first item is returned.

##### Example

Coconut:
```
prod = reduce((*), items)
```

Python:
```
import functools
prod = functools.reduce(operator.__mul__, items)
```

### `itemgetter`

Coconut provides `operator.itemgetter` as a built-in under the name `itemgetter`.

##### Python Docs

**itemgetter**(_\*items_)

Return a callable object that fetches _items_ from its operand using the operand’s `__getitem__()` method. If multiple items are specified, returns a tuple of lookup values. For example:

- After `f = itemgetter(2)`, the call `f(r)` returns `r[2]`.
- After `g = itemgetter(2, 5, 3)`, the call `g(r)` returns `(r[2], r[5], r[3])`.

Equivalent to:
```
def itemgetter(*items):
    if len(items) == 1:
        item = items[0]
        def g(obj):
            return obj[item]
    else:
        def g(obj):
            return tuple(obj[item] for item in items)
    return g
```

The items can be any type accepted by the operand’s `__getitem__` method. Dictionaries accept any hashable value. Lists, tuples, and strings accept an index or a slice.

##### Example

Coconut:
```
letters = "ABCDEFG" |> itemgetter(1, 3, 5) |> reduce$([+])
```

Python:
```
import operator
letters = functools.reduce(operator.__concat__, operator.itemgetter(1, 3, 5)("ABCDEFG"))
```

### `attrgetter`

Coconut provides `operator.attrgetter` as a built-in under the name `attrgetter`.

##### Python Docs

**attrgetter**(_\*attrs_)

Return a callable object that fetches _attrs_ from its operand. If more than one attribute is requested, returns a tuple of attributes. The attribute names can also contain dots. For example:

- After `f = attrgetter('name')`, the call `f(b)` returns `b.name`.
- After `f = attrgetter('name', 'date')`, the call `f(b)` returns `(b.name, b.date)`.
- After `f = attrgetter('name.first', 'name.last')`, the call `f(b)` returns `(b.name.first, b.name.last)`.

Equivalent to:
```
def attrgetter(*items):
    if any(not isinstance(item, str) for item in items):
        raise TypeError('attribute name must be a string')
    if len(items) == 1:
        attr = items[0]
        def g(obj):
            return resolve_attr(obj, attr)
    else:
        def g(obj):
            return tuple(resolve_attr(obj, attr) for attr in items)
    return g

def resolve_attr(obj, attr):
    for name in attr.split("."):
        obj = getattr(obj, name)
    return obj
```

##### Example

Coconut:
```
coords = point |> attrgetter("x", "y")
```

Python:
```
import operator
coords = operator.attrgetter("x", "y")(point)
```

### `methodcaller`

Coconut provides `operator.methodcaller` as a built-in under the name `methodcaller`.

##### Python Docs

**methodcaller**(_name_**[**_, args..._**]**)

Return a callable object that calls the method _name- on its operand. If additional arguments and/or keyword arguments are given, they will be given to the method as well. For example:

- After `f = methodcaller('name')`, the call `f(b)` returns `b.name()`.
- After `f = methodcaller('name', 'foo', bar=1)`, the call `f(b)` returns `b.name('foo', bar=1)`.

Equivalent to:
```
def methodcaller(name, *args, **kwargs):
    def caller(obj):
        return getattr(obj, name)(*args, **kwargs)
    return caller
```

##### Example

Coconut:
```
clean = map(methodcaller("strip"), unclean)
```

Python:
```
import operator
clean = map(operator.methodcaller("strip"), unclean)
```

### `takewhile`

Coconut provides `functools.takewhile` as a built-in under the name `takewhile`.

##### Python Docs

**takewhile**(_predicate, iterable_)

Make an iterator that returns elements from the _iterable_ as long as the _predicate_ is true. Equivalent to:
```
def takewhile(predicate, iterable):
    # takewhile(lambda x: x<5, [1,4,6,4,1]) --> 1 4
    for x in iterable:
        if predicate(x):
            yield x
        else:
            break
```

##### Example

Coconut:
```
negatives = takewhile(numiter, (x) -> x<0)
```

Python:
```
import functools
negatives = functools.takewhile(numiter, lambda x: x<0)
```

### `dropwhile`

Coconut provides `functools.dropwhile` as a built-in under the name `dropwhile`.

##### Python Docs

**dropwhile**(_predicate, iterable_)

Make an iterator that drops elements from the _iterable_ as long as the _predicate_ is true; afterwards, returns every element. Note: the iterator does not produce any output until the predicate first becomes false, so it may have a lengthy start-up time. Equivalent to:
```
def dropwhile(predicate, iterable):
    # dropwhile(lambda x: x<5, [1,4,6,4,1]) --> 6 4 1
    iterable = iter(iterable)
    for x in iterable:
        if not predicate(x):
            yield x
            break
    for x in iterable:
        yield x
```

##### Example

Coconut:
```
positives = dropwhile(numiter, (x) -> x<0)
```

Python:
```
import functools
positives = functools.dropwhile(numiter, lambda x: x<0)
```

### `tee`

Coconut provides `itertools.tee` as a built-in under the name `tee`.

##### Python Docs

**tee**(_iterable, n=2_)

Return _n_ independent iterators from a single iterable. Equivalent to:
```
def tee(iterable, n=2):
    it = iter(iterable)
    deques = [collections.deque() for i in range(n)]
    def gen(mydeque):
        while True:
            if not mydeque:             # when the local deque is empty
                newval = next(it)       # fetch a new value and
                for d in deques:        # load it to all the deques
                    d.append(newval)
            yield mydeque.popleft()
    return tuple(gen(d) for d in deques)
```
Once `tee()` has made a split, the original _iterable_ should not be used anywhere else; otherwise, the _iterable_ could get advanced without the tee objects being informed.

This itertool may require significant auxiliary storage (depending on how much temporary data needs to be stored). In general, if one iterator uses most or all of the data before another iterator starts, it is faster to use `list()` instead of `tee()`.

##### Example

Coconut:
```
original, temp = tee(original)
sliced = temp$[5:]
```

Python:
```
import itertools
original, temp = itertools.tee(original)
sliced = itertools.islice(temp, 5, None)
```

### `recursive`

Coconut provides a `recursive` decorator to perform tail recursion optimization on a function written in a tail-recursive style, where it directly returns all calls to itself. Do not use this decorator on a function not written in a tail-recursive style or you will get strange errors.

##### Example

Coconut:
```
@recursive
def collatz(n):
    if n == 1:
        return True
    elif n%2 == 0:
        return collatz(n/2)
    else:
        return collatz(3*n+1)
```

Python:

_Can't be done without a long decorator definition. The full definition of the decorator in Python can be found in the Coconut header._

## V. Keywords

### `data`

Coconut provides `data` blocks for the creation of immutable classes derived from `collections.namedtuple`. Coconut data statement syntax looks like:
```
data <name>(<args>):
    <body>
```
`<name>` is the name of the new data type, `<args>` are the arguments to its constructor as well as the names of its attributes, and `<body>` contains the data type's methods.

##### Python Docs

Returns a new tuple subclass. The new subclass is used to create tuple-like objects that have fields accessible by attribute lookup as well as being indexable and iterable. Instances of the subclass also have a helpful docstring (with type names and field names) and a helpful `__repr__()` method which lists the tuple contents in a `name=value` format.

Any valid Python identifier may be used for a field name except for names starting with an underscore. Valid identifiers consist of letters, digits, and underscores but do not start with a digit or underscore and cannot be a keyword such as _class, for, return, global, pass, or raise_.

Named tuple instances do not have per-instance dictionaries, so they are lightweight and require no more memory than regular tuples.

##### Example

Coconut:
```
data triangle(a, b, c):
    def is_right(self):
        return self.a**2 + self.b**2 == self.c**2
```

Python:
```
import collections
class triangle(collections.namedtuple("triangle", "a, b, c")):
    def is_right(self):
        return self.a**2 + self.b**2 == self.c**2
```

### `match`

Coconut provides `match` statements to allow for Haskell-style pattern-matching. Coconut match statement syntax looks like:
```
match <pattern> in <value> [if <cond>]:
    <body>
[else:
    <body>]
```
`<value>` is the item to match against, `<cond>` is an optional additional check, and the `<body>`s are simply code that is executed if the header above them suceeds. `<pattern>` follows its own, special syntax, defined roughly like so:
```
pattern := (
    "(" pattern ")"                     # parentheses
    | "None" | "True" | "False"         # constants
    | NUMBER                            # numbers
    | STRING                            # strings
    | NAME ["=" pattern]                # capture
    | NAME "(" patterns ")"             # data types
    | "(" patterns ")"                  # tuples
    | "[" patterns "]"                  # lists
    | "{" pattern_pairs "}"             # dictionaries
    | ["s" | "f"] {" pattern_consts "}" # sets
    | (                                 # head-tail splits
        "(" patterns ")"                    # tuples
        | "[" patterns "]"                  # lists
      ) (
        "+"                                 # for a tuple/list
        | "::"                              # for an iterator
      ) pattern
    | pattern "is" names                # type-checking
    | pattern "and" pattern             # match all
    | pattern "or" pattern              # match any
    )
```

`match` statements will take this pattern and attempt to "match" against it, performing the checks and deconstructions on the arguments as specified by the pattern. The different constructs that can be specified in a pattern, and their function, are:
- Constants, Numbers, and Strings: will only match to the same constant, number, or string in the same position in the arguments.
- Variables: will match to anything, and will be bound to whatever they match to, with some exceptions:
 * If the same variable is used multiple times, a check will be performed that each use match to the same value.
 * If the variable name `_` is used, nothing will be bound and everything will always match to it.
- Explicit Bindings (`<var>=<pattern>`): will bind `<var>` to `<pattern>`.
- Type Checks (`<var> is <types>`): will check that whatever is in that position is of type(s) `<types>` before binding the `<var>`.
- Data Types (`<name>(<args>)`): will check that whatever is in that position is of data type `<name>` and will match the attributes to `<args>`.
- Tuples (`(<patterns>)`): will only match to a tuple of the same length, and will check the contents against `<patterns>`.
- Lists (`[<patterns>]`): will only match to a list of the same length, and will check the contents against `<patterns>`.
- Dicts (`{<pairs>}`): will only match a dict of the same length, and will check the contents against `<pairs>`.
- Sets (`{<constants>}`): will only match a set of the same length and contents.
- List/Tuple Splits (`<list/tuple> + <var>`): will match the beginning of the list/tuple against the `<list/tuple>`, then bind the rest to `<var>`.
- Iterator Splits (`<list/tuple> :: <var>`): will match the beginning of the iterator against the `<list/tuple>`, then bind the rest to `<var>`.

##### Example

Coconut:
```
def classify(value):
    match _ is tuple in value:
        match () in value:
            return "empty tuple"
        match (_,) in value:
            return "singleton tuple"
        match (x,x) in value:
            return "duplicate pair tuple of "+str(x)
        match (_,_) in value:
            return "pair tuple"
        return "tuple"
    match _ is list in value:
        match [] in value:
            return "empty list"
        match [_] in value:
            return "singleton list"
        match [x,x] in value:
            return "duplicate pair list of "+str(x)
        match [_,_] in value:
            return "pair list"
        return "list"
    match _ is dict in value:
        match {} in value:
            return "empty dict"
        else:
            return "dict"
    match _ is (set, frozenset) in value:
        match s{} in value:
            return "empty set"
        match f{} in value:
            return "empty set"
        match {0} in value:
            return "set of 0"
        return "set"
    raise TypeError()
```

Python:

_Can't be done._

### Backslash Escaping

To allow access to the valid Python variable names `data` and `match` in Coconut, those keywords may be backslash-escaped to turn them into the variables instead.

##### Example

Coconut:
```
\data = 5
print(\data)
```

Python:
```
data = 5
print(data)
```

## VI. Coconut Module

### `coconut.convenience`

The recommended way to use Coconut as a module is to use `from coconut.convenience import` and import whatever convenience functions you'll be using. Specifications of the different convenience functions are as follows.

#### `coconut.convenience.parse`

**parse**(_code,_ **[**_mode_**]**)

Likely the most useful of the convenience functions, `parse` takes Coconut code as input and outputs the equivalent compiled Python code. The second argument, _mode_, is used to indicate the context for the parsing. Possible values of _mode_ are:

- `"file"`: a stand-alone file (the default)
- `"single"`: a single line of code
- `"module"`: a file in a folder or module
- `"block"`: many lines of code
- `"eval"`: a single expression

#### `coconut.convenience.cmd`

**cmd**(_args_, **[**_interact_**]**)

Executes the given _args_ as if they were fed to `coconut` on the command-line, with the exception that unless _interact_ is true or `-i` is passed, the interpreter will not be started.

#### `coconut.convenience.version`

**version**(**[**_which_**]**)

Retrieves a string containing information about the Coconut version. The optional argument _which_ is the type of version information desired. Possible values of _which_ are:

- `"num"`: the numerical version (the default)
- `"name"`: the version codename
- `"full"`: the numerical version with the codename attached
- `"-v"`: the full string printed by `coconut -v`<|MERGE_RESOLUTION|>--- conflicted
+++ resolved
@@ -306,11 +306,7 @@
 
 ### Code Passthrough
 
-<<<<<<< HEAD
-Coconut supports the ability to pass arbitrary code through the compiler without being touched, for compatibility with other variants of Python. Anything placed between `\(` and the corresponding close paren will be passed through, as well as any line starting with `\\`, which will have the additional effect of allowing indentation under it.
-=======
-Coconut supports the ability to pass arbitrary code through the compiler without being touched, for compatibility with other variants of Python, such as [Cython](http://cython.org/). Anything other than strings placed between `\(` and the corresponding close paren will be passed through, as well as any line starting with `\\`, which will have the additional effect of allowing indentation under it.
->>>>>>> b5db29d5
+Coconut supports the ability to pass arbitrary code through the compiler without being touched, for compatibility with other variants of Python, such as [Cython](http://cython.org/). Anything placed between `\(` and the corresponding close paren will be passed through, as well as any line starting with `\\`, which will have the additional effect of allowing indentation under it.
 
 ##### Example
 
